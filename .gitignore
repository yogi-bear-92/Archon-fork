--- conflicted
+++ resolved
@@ -4,7 +4,7 @@
 .claude/settings.local.json
 PRPs/local
 PRPs/completed/
-<<<<<<< HEAD
+PRPs/stories/
 /logs/
 node_modules
 
@@ -44,13 +44,9 @@
 debug_*.py
 example_*.py
 demo_*.py
-=======
-PRPs/stories/
-/logs/
+
+# Upstream additions
 .zed
 tmp/
 temp/
-UAT/
-
-.DS_Store
->>>>>>> 4c910c14
+UAT/