--- conflicted
+++ resolved
@@ -365,34 +365,21 @@
 
                 # Only include HTTP/HTTPS URLs
                 if url.startswith(('http://', 'https://')):
-<<<<<<< HEAD
-                    urls.append(url)
-
-            # Remove duplicates while preserving order
-=======
                     # Extract link text if available (from markdown links)
                     link_text = match.group('text') if match.group('md') else ''
                     link_text = link_text.strip() if link_text else ''
                     links.append((url, link_text))
 
             # Remove duplicates while preserving order (first occurrence wins)
->>>>>>> 4050c354
             seen = set()
             unique_links = []
             for url, text in links:
                 if url not in seen:
                     seen.add(url)
-<<<<<<< HEAD
-                    unique_urls.append(url)
-
-            logger.info(f"Extracted {len(unique_urls)} unique links from content")
-            return unique_urls
-=======
                     unique_links.append((url, text))
 
             logger.info(f"Extracted {len(unique_links)} unique links from content")
             return unique_links
->>>>>>> 4050c354
 
         except Exception as e:
             logger.error(f"Error extracting markdown links with text: {e}", exc_info=True)
