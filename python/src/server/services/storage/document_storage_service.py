"""
Document Storage Service

Handles storage of documents in Supabase with parallel processing support.
"""

import asyncio
import os
from typing import Any

<<<<<<< HEAD
from src.server.config.logfire_config import safe_span, search_logger
from src.server.services.credential_service import credential_service
from src.server.services.embeddings.contextual_embedding_service import generate_contextual_embeddings_batch
from src.server.services.embeddings.embedding_service import create_embeddings_batch
=======
from ...config.logfire_config import safe_span, search_logger
from ..embeddings.contextual_embedding_service import generate_contextual_embeddings_batch
from ..embeddings.embedding_service import create_embeddings_batch
>>>>>>> 4c910c14


async def add_documents_to_supabase(
    client,
    urls: list[str],
    chunk_numbers: list[int],
    contents: list[str],
    metadatas: list[dict[str, Any]],
    url_to_full_document: dict[str, str],
    batch_size: int = None,  # Will load from settings
    progress_callback: Any | None = None,
    enable_parallel_batches: bool = True,
    provider: str | None = None,
    cancellation_check: Any | None = None,
) -> dict[str, int]:
    """
    Add documents to Supabase with threading optimizations.

    This is the simpler sequential version for smaller batches.

    Args:
        client: Supabase client
        urls: List of URLs
        chunk_numbers: List of chunk numbers
        contents: List of document contents
        metadatas: List of document metadata
        url_to_full_document: Dictionary mapping URLs to their full document content
        batch_size: Size of each batch for insertion
        progress_callback: Optional async callback function for progress reporting
        provider: Optional provider override for embeddings
    """
    with safe_span(
        "add_documents_to_supabase", total_documents=len(contents), batch_size=batch_size
    ) as span:
        # Simple progress reporting helper with batch info support
        async def report_progress(message: str, progress: int, batch_info: dict = None):
            if progress_callback and asyncio.iscoroutinefunction(progress_callback):
                try:
                    if batch_info:
                        await progress_callback("document_storage", progress, message, **batch_info)
                    else:
                        await progress_callback("document_storage", progress, message)
                except Exception as e:
                    search_logger.warning(f"Progress callback failed: {e}. Storage continuing...")

        # Load settings from database
        try:
            # Defensive import to handle any initialization issues
            from ..credential_service import credential_service as cred_service
            rag_settings = await cred_service.get_credentials_by_category("rag_strategy")
            if batch_size is None:
                batch_size = int(rag_settings.get("DOCUMENT_STORAGE_BATCH_SIZE", "50"))
            # Clamp batch sizes to sane minimums to prevent crashes
            batch_size = max(1, int(batch_size))
            delete_batch_size = max(1, int(rag_settings.get("DELETE_BATCH_SIZE", "50")))
            # enable_parallel = rag_settings.get("ENABLE_PARALLEL_BATCHES", "true").lower() == "true"
        except Exception as e:
            search_logger.warning(f"Failed to load storage settings: {e}, using defaults")
            if batch_size is None:
                batch_size = 50
            # Ensure defaults are also clamped
            batch_size = max(1, int(batch_size))
            delete_batch_size = max(1, 50)
            # enable_parallel = True

        # Get unique URLs to delete existing records
        unique_urls = list(set(urls))

        # Delete existing records for these URLs in batches
        try:
            if unique_urls:
                # Delete in configured batch sizes
                for i in range(0, len(unique_urls), delete_batch_size):
                    # Check for cancellation before each delete batch
                    if cancellation_check:
                        try:
                            cancellation_check()
                        except asyncio.CancelledError:
                            if progress_callback:
                                await progress_callback(
                                    "cancelled",
                                    99,
                                    "Storage cancelled during deletion",
                                    current_batch=i // delete_batch_size + 1,
                                    total_batches=(len(unique_urls) + delete_batch_size - 1) // delete_batch_size
                                )
                            raise

                    batch_urls = unique_urls[i : i + delete_batch_size]
                    client.table("archon_crawled_pages").delete().in_("url", batch_urls).execute()
                    # Yield control to allow other async operations
                    if i + delete_batch_size < len(unique_urls):
                        await asyncio.sleep(0.05)  # Reduced pause between delete batches
                search_logger.info(
                    f"Deleted existing records for {len(unique_urls)} URLs in batches"
                )
        except Exception as e:
            search_logger.warning(f"Batch delete failed: {e}. Trying smaller batches as fallback.")
            # Fallback: delete in smaller batches with rate limiting
            failed_urls = []
            fallback_batch_size = max(1, min(10, delete_batch_size // 5))
            for i in range(0, len(unique_urls), fallback_batch_size):
                # Check for cancellation before each fallback delete batch
                if cancellation_check:
                    try:
                        cancellation_check()
                    except asyncio.CancelledError:
                        if progress_callback:
                            await progress_callback(
                                "cancelled",
                                99,
                                "Storage cancelled during fallback deletion",
                                current_batch=i // fallback_batch_size + 1,
                                total_batches=(len(unique_urls) + fallback_batch_size - 1) // fallback_batch_size
                            )
                        raise

                batch_urls = unique_urls[i : i + fallback_batch_size]
                try:
                    client.table("archon_crawled_pages").delete().in_("url", batch_urls).execute()
                    await asyncio.sleep(0.05)  # Rate limit to prevent overwhelming
                except Exception as inner_e:
                    search_logger.error(
                        f"Error deleting batch of {len(batch_urls)} URLs: {inner_e}"
                    )
                    failed_urls.extend(batch_urls)

            if failed_urls:
                search_logger.error(f"Failed to delete {len(failed_urls)} URLs")

<<<<<<< HEAD
        # Check if contextual embeddings are enabled
        # Fix: Get from credential service instead of environment
        from src.server.services.credential_service import credential_service
=======
        # Check if contextual embeddings are enabled (use credential_service)
>>>>>>> 4c910c14

        try:
            use_contextual_embeddings = await credential_service.get_credential(
                "USE_CONTEXTUAL_EMBEDDINGS", "false", decrypt=True
            )
            if isinstance(use_contextual_embeddings, str):
                use_contextual_embeddings = use_contextual_embeddings.lower() == "true"
        except Exception:
            # Fallback to environment variable
            use_contextual_embeddings = os.getenv("USE_CONTEXTUAL_EMBEDDINGS", "false") == "true"

        # Initialize batch tracking for simplified progress
        completed_batches = 0
        total_batches = (len(contents) + batch_size - 1) // batch_size
        total_chunks_stored = 0

        # Process in batches to avoid memory issues
        for batch_num, i in enumerate(range(0, len(contents), batch_size), 1):
            # Check for cancellation before each batch
            if cancellation_check:
                try:
                    cancellation_check()
                except asyncio.CancelledError:
                    if progress_callback:
                        await progress_callback(
                            "cancelled",
                            99,
                            "Storage cancelled during batch processing",
                            current_batch=batch_num,
                            total_batches=total_batches
                        )
                    raise

            batch_end = min(i + batch_size, len(contents))

            # Get batch slices
            batch_urls = urls[i:batch_end]
            batch_chunk_numbers = chunk_numbers[i:batch_end]
            batch_contents = contents[i:batch_end]
            batch_metadatas = metadatas[i:batch_end]

            # Simple batch progress - only track completed batches
            current_progress = int((completed_batches / total_batches) * 100)

            # Get max workers setting FIRST before using it
            if use_contextual_embeddings:
                try:
                    max_workers = await credential_service.get_credential(
                        "CONTEXTUAL_EMBEDDINGS_MAX_WORKERS", "4", decrypt=True
                    )
                    max_workers = max(1, int(max_workers))
                except Exception:
                    max_workers = 4
            else:
                max_workers = 1

            # Report batch start with simplified progress
            if progress_callback and asyncio.iscoroutinefunction(progress_callback):
                try:
                    await progress_callback(
                        "document_storage",  # status (will be overridden by base_status anyway)
                        current_progress,    # progress
                        f"Processing batch {batch_num}/{total_batches} ({len(batch_contents)} chunks)",  # message
                    **{  # **kwargs - these will be stored at top level
                        "current_batch": batch_num,
                        "total_batches": total_batches,
                        "completed_batches": completed_batches,
                        "chunks_in_batch": len(batch_contents),
                        "active_workers": max_workers if use_contextual_embeddings else 1,
                    }
                )
                except Exception as e:
                    search_logger.warning(f"Progress callback failed: {e}. Storage continuing...")

            # Skip batch start progress to reduce traffic
            # Only report on completion

            # Apply contextual embedding to each chunk if enabled
            if use_contextual_embeddings:
                # Prepare full documents list for batch processing
                full_documents = []
                for j, _content in enumerate(batch_contents):
                    url = batch_urls[j]
                    full_document = url_to_full_document.get(url, "")
                    full_documents.append(full_document)

                # Get contextual embedding batch size from settings
                try:
                    contextual_batch_size = max(
                        1, int(rag_settings.get("CONTEXTUAL_EMBEDDING_BATCH_SIZE", "50"))
                    )
                except Exception:
                    contextual_batch_size = 50

                try:
                    # Process in smaller sub-batches to avoid token limits
                    contextual_contents = []
                    successful_count = 0

                    for ctx_i in range(0, len(batch_contents), contextual_batch_size):
                        # Check for cancellation before each contextual sub-batch
                        if cancellation_check:
                            try:
                                cancellation_check()
                            except asyncio.CancelledError:
                                if progress_callback:
                                    await progress_callback(
                                        "cancelled",
                                        99,
                                        "Storage cancelled during contextual embedding",
                                        current_batch=batch_num,
                                        total_batches=total_batches
                                    )
                                raise

                        ctx_end = min(ctx_i + contextual_batch_size, len(batch_contents))

                        sub_batch_contents = batch_contents[ctx_i:ctx_end]
                        sub_batch_docs = full_documents[ctx_i:ctx_end]

                        # Process sub-batch with a single API call
                        sub_results = await generate_contextual_embeddings_batch(
                            sub_batch_docs, sub_batch_contents
                        )

                        # Extract results from this sub-batch
                        for idx, (contextual_text, success) in enumerate(sub_results):
                            contextual_contents.append(contextual_text)
                            if success:
                                original_idx = ctx_i + idx
                                batch_metadatas[original_idx]["contextual_embedding"] = True
                                successful_count += 1

                    search_logger.info(
                        f"Batch {batch_num}: Generated {successful_count}/{len(batch_contents)} contextual embeddings using batch API (sub-batch size: {contextual_batch_size})"
                    )

                except Exception as e:
                    search_logger.error(f"Error in batch contextual embedding: {e}")
                    # Fallback to original contents
                    contextual_contents = batch_contents
                    search_logger.warning(
                        f"Batch {batch_num}: Falling back to original content due to error"
                    )
            else:
                # If not using contextual embeddings, use original contents
                contextual_contents = batch_contents

            # Create embeddings for the batch with rate limit progress support
            # Create a wrapper for progress callback to handle rate limiting updates
            def make_embedding_progress_wrapper(progress: int, batch: int):
                async def embedding_progress_wrapper(message: str, percentage: float):
                    # Forward rate limiting messages to the main progress callback
                    if progress_callback and "rate limit" in message.lower():
                        try:
                            await progress_callback(
                                "document_storage",
                                progress,  # Use captured batch progress
                                message,
                                current_batch=batch,
                                event="rate_limit_wait"
                            )
                        except Exception as e:
                            search_logger.warning(f"Progress callback failed during rate limiting: {e}")
                return embedding_progress_wrapper

            wrapper_func = make_embedding_progress_wrapper(current_progress, batch_num)

            # Pass progress callback for rate limiting updates
            result = await create_embeddings_batch(
                contextual_contents,
                provider=provider,
                progress_callback=wrapper_func if progress_callback else None
            )

            # Log any failures
            if result.has_failures:
                search_logger.error(
                    f"Batch {batch_num}: Failed to create {result.failure_count} embeddings. "
                    f"Successful: {result.success_count}. Errors: {[item['error'] for item in result.failed_items[:3]]}"
                )

            # Use only successful embeddings
            batch_embeddings = result.embeddings
            successful_texts = result.texts_processed
            
            # Get model information for tracking
            from ..llm_provider_service import get_embedding_model
            from ..credential_service import credential_service
            
            # Get embedding model name
            embedding_model_name = await get_embedding_model(provider=provider)
            
            # Get LLM chat model (used for contextual embeddings if enabled)
            llm_chat_model = None
            if use_contextual_embeddings:
                try:
                    provider_config = await credential_service.get_active_provider("llm")
                    llm_chat_model = provider_config.get("chat_model", "")
                    if not llm_chat_model:
                        # Fallback to MODEL_CHOICE or provider defaults
                        llm_chat_model = await credential_service.get_credential("MODEL_CHOICE", "gpt-4o-mini")
                except Exception as e:
                    search_logger.warning(f"Failed to get LLM chat model: {e}")
                    llm_chat_model = "gpt-4o-mini"  # Default fallback

            if not batch_embeddings:
                search_logger.warning(
                    f"Skipping batch {batch_num} - no successful embeddings created"
                )
                completed_batches += 1
                continue

            # Prepare batch data - only for successful embeddings
            from collections import defaultdict, deque
            batch_data = []

            # Build positions map to handle duplicate texts correctly
            # Each text maps to a queue of indices where it appears
            positions_by_text = defaultdict(deque)
            for idx, text in enumerate(contextual_contents):
                positions_by_text[text].append(idx)

            # Map successful texts back to their original indices
            for embedding, text in zip(batch_embeddings, successful_texts, strict=False):
                # Get the next available index for this text (handles duplicates)
                if positions_by_text[text]:
                    j = positions_by_text[text].popleft()  # Original index for this occurrence
                else:
                    search_logger.warning(f"Could not map embedding back to original text (no remaining index for text: {text[:50]}...)")
                    continue
                # Require a valid source_id to maintain referential integrity
                source_id = batch_metadatas[j].get("source_id")
                if not source_id:
                    search_logger.error(
                        f"Missing source_id, skipping chunk to prevent orphan records | "
                        f"url={batch_urls[j]} | chunk={batch_chunk_numbers[j]}"
                    )
                    continue

                # Determine the correct embedding column based on dimension
                embedding_dim = len(embedding) if isinstance(embedding, list) else len(embedding.tolist())
                embedding_column = None
                
                if embedding_dim == 768:
                    embedding_column = "embedding_768"
                elif embedding_dim == 1024:
                    embedding_column = "embedding_1024"
                elif embedding_dim == 1536:
                    embedding_column = "embedding_1536"
                elif embedding_dim == 3072:
                    embedding_column = "embedding_3072"
                else:
                    # Default to closest supported dimension
                    search_logger.warning(f"Unsupported embedding dimension {embedding_dim}, using embedding_1536")
                    embedding_column = "embedding_1536"
                
                data = {
                    "url": batch_urls[j],
                    "chunk_number": batch_chunk_numbers[j],
                    "content": text,  # Use the successful text
                    "metadata": {"chunk_size": len(text), **batch_metadatas[j]},
                    "source_id": source_id,
                    embedding_column: embedding,  # Use the successful embedding with correct column
                    "llm_chat_model": llm_chat_model,  # Add LLM model tracking
                    "embedding_model": embedding_model_name,  # Add embedding model tracking
                    "embedding_dimension": embedding_dim,  # Add dimension tracking
                }
                batch_data.append(data)

            # Insert batch with retry logic - no progress reporting

            max_retries = 3
            retry_delay = 1.0

            for retry in range(max_retries):
                # Check for cancellation before each retry attempt
                if cancellation_check:
                    try:
                        cancellation_check()
                    except asyncio.CancelledError:
                        if progress_callback:
                            await progress_callback(
                                "cancelled",
                                99,
                                "Storage cancelled during batch insert",
                                current_batch=batch_num,
                                total_batches=total_batches
                            )
                        raise

                try:
                    client.table("archon_crawled_pages").insert(batch_data).execute()
                    total_chunks_stored += len(batch_data)

                    # Increment completed batches and report simple progress
                    completed_batches += 1
                    # Calculate progress within document storage stage (0-100% of this stage only)
                    new_progress = int((completed_batches / total_batches) * 100)

                    complete_msg = (
                        f"Completed batch {batch_num}/{total_batches} ({len(batch_data)} chunks)"
                    )

                    # Simple batch completion info
                    batch_info = {
                        # Stage-specific batch fields to prevent contamination with code examples
                        "document_completed_batches": completed_batches,
                        "document_total_batches": total_batches,
                        "document_current_batch": batch_num,
                        # Keep generic fields for backward compatibility
                        "completed_batches": completed_batches,
                        "total_batches": total_batches,
                        "current_batch": batch_num,
                        "chunks_processed": len(batch_data),
                        "active_workers": max_workers if use_contextual_embeddings else 1,
                    }
                    await report_progress(complete_msg, new_progress, batch_info)
                    break

                except Exception as e:
                    if retry < max_retries - 1:
                        search_logger.warning(
                            f"Error inserting batch (attempt {retry + 1}/{max_retries}): {e}"
                        )
                        await asyncio.sleep(retry_delay)
                        retry_delay *= 2  # Exponential backoff
                    else:
                        search_logger.error(
                            f"Failed to insert batch after {max_retries} attempts: {e}"
                        )
                        # Try individual inserts as last resort
                        successful_inserts = 0
                        for record in batch_data:
                            # Check for cancellation before each individual insert
                            if cancellation_check:
                                try:
                                    cancellation_check()
                                except asyncio.CancelledError:
                                    if progress_callback:
                                        await progress_callback(
                                            "cancelled",
                                            99,
                                            "Storage cancelled during individual insert",
                                            current_batch=batch_num,
                                            total_batches=total_batches
                                        )
                                    raise

                            try:
                                client.table("archon_crawled_pages").insert(record).execute()
                                successful_inserts += 1
                                total_chunks_stored += 1
                            except Exception as individual_error:
                                search_logger.error(
                                    f"Failed individual insert for {record['url']}: {individual_error}"
                                )

                        search_logger.info(
                            f"Individual inserts: {successful_inserts}/{len(batch_data)} successful"
                        )

            # Minimal delay between batches to prevent overwhelming
            if i + batch_size < len(contents):
                # Only yield control briefly to keep system responsive
                await asyncio.sleep(0.1)  # Reduced from 1.5s/0.5s to 0.1s

        # Send final progress report for this stage (100% of document_storage stage, not overall)
        if progress_callback and asyncio.iscoroutinefunction(progress_callback):
            try:
                search_logger.info(
                    f"DEBUG document_storage sending final 100% | total_batches={total_batches} | "
                    f"chunks_stored={total_chunks_stored} | contents_len={len(contents)}"
                )
                await progress_callback(
                    "document_storage",
                    100,  # 100% of document_storage stage (will be mapped to 40% overall)
                    f"Document storage completed: {len(contents)} chunks stored in {total_batches} batches",
                    completed_batches=total_batches,
                    total_batches=total_batches,
                    current_batch=total_batches,
                    chunks_processed=len(contents),
                    # DON'T send 'status': 'completed' - that's for the orchestration service only!
                )
                search_logger.info("DEBUG document_storage final 100% sent successfully")
            except Exception as e:
                search_logger.warning(f"Progress callback failed during completion: {e}. Storage still successful.")

        span.set_attribute("success", True)
        span.set_attribute("total_processed", len(contents))
        span.set_attribute("total_stored", total_chunks_stored)

        return {"chunks_stored": total_chunks_stored}<|MERGE_RESOLUTION|>--- conflicted
+++ resolved
@@ -8,16 +8,9 @@
 import os
 from typing import Any
 
-<<<<<<< HEAD
-from src.server.config.logfire_config import safe_span, search_logger
-from src.server.services.credential_service import credential_service
-from src.server.services.embeddings.contextual_embedding_service import generate_contextual_embeddings_batch
-from src.server.services.embeddings.embedding_service import create_embeddings_batch
-=======
 from ...config.logfire_config import safe_span, search_logger
 from ..embeddings.contextual_embedding_service import generate_contextual_embeddings_batch
 from ..embeddings.embedding_service import create_embeddings_batch
->>>>>>> 4c910c14
 
 
 async def add_documents_to_supabase(
@@ -148,13 +141,7 @@
             if failed_urls:
                 search_logger.error(f"Failed to delete {len(failed_urls)} URLs")
 
-<<<<<<< HEAD
-        # Check if contextual embeddings are enabled
-        # Fix: Get from credential service instead of environment
-        from src.server.services.credential_service import credential_service
-=======
         # Check if contextual embeddings are enabled (use credential_service)
->>>>>>> 4c910c14
 
         try:
             use_contextual_embeddings = await credential_service.get_credential(
